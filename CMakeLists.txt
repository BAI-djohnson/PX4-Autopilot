--- conflicted
+++ resolved
@@ -194,23 +194,23 @@
   px4
 )
 
-<<<<<<< HEAD
 ## Multicopter Mixer dummy
 add_executable(mc_mixer
   src/platforms/ros/nodes/mc_mixer/mc_mixer.cpp)
 add_dependencies(mc_mixer px4_generate_messages_cpp)
 target_link_libraries(mc_mixer
-=======
+  ${catkin_LIBRARIES}
+  px4
+)
+
 ## Commander
 add_executable(commander
 	src/platforms/ros/nodes/commander/commander.cpp)
 add_dependencies(manual_input px4_generate_messages_cpp)
 target_link_libraries(commander
->>>>>>> 838f8603
-  ${catkin_LIBRARIES}
-  px4
-)
-
+  ${catkin_LIBRARIES}
+  px4
+)
 
 #############
 ## Install ##
