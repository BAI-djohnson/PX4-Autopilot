/****************************************************************************
 *
 *   Copyright (c) 2012-2014 PX4 Development Team. All rights reserved.
 *
 * Redistribution and use in source and binary forms, with or without
 * modification, are permitted provided that the following conditions
 * are met:
 *
 * 1. Redistributions of source code must retain the above copyright
 *    notice, this list of conditions and the following disclaimer.
 * 2. Redistributions in binary form must reproduce the above copyright
 *    notice, this list of conditions and the following disclaimer in
 *    the documentation and/or other materials provided with the
 *    distribution.
 * 3. Neither the name PX4 nor the names of its contributors may be
 *    used to endorse or promote products derived from this software
 *    without specific prior written permission.
 *
 * THIS SOFTWARE IS PROVIDED BY THE COPYRIGHT HOLDERS AND CONTRIBUTORS
 * "AS IS" AND ANY EXPRESS OR IMPLIED WARRANTIES, INCLUDING, BUT NOT
 * LIMITED TO, THE IMPLIED WARRANTIES OF MERCHANTABILITY AND FITNESS
 * FOR A PARTICULAR PURPOSE ARE DISCLAIMED. IN NO EVENT SHALL THE
 * COPYRIGHT OWNER OR CONTRIBUTORS BE LIABLE FOR ANY DIRECT, INDIRECT,
 * INCIDENTAL, SPECIAL, EXEMPLARY, OR CONSEQUENTIAL DAMAGES (INCLUDING,
 * BUT NOT LIMITED TO, PROCUREMENT OF SUBSTITUTE GOODS OR SERVICES; LOSS
 * OF USE, DATA, OR PROFITS; OR BUSINESS INTERRUPTION) HOWEVER CAUSED
 * AND ON ANY THEORY OF LIABILITY, WHETHER IN CONTRACT, STRICT
 * LIABILITY, OR TORT (INCLUDING NEGLIGENCE OR OTHERWISE) ARISING IN
 * ANY WAY OUT OF THE USE OF THIS SOFTWARE, EVEN IF ADVISED OF THE
 * POSSIBILITY OF SUCH DAMAGE.
 *
 ****************************************************************************/

/**
 * @file mavlink_main.h
 * MAVLink 1.0 protocol interface definition.
 *
 * @author Lorenz Meier <lm@inf.ethz.ch>
 * @author Anton Babushkin <anton.babushkin@me.com>
 */

#pragma once

#include <stdbool.h>
#ifdef __PX4_NUTTX
#include <nuttx/fs/fs.h>
#else
#include <sys/socket.h>
#include <netinet/in.h>
#include <drivers/device/device.h>
#endif
#include <systemlib/param/param.h>
#include <systemlib/perf_counter.h>
#include <pthread.h>
#include <mavlink/mavlink_log.h>

#include <uORB/uORB.h>
#include <uORB/topics/mission.h>
#include <uORB/topics/mission_result.h>
#include <uORB/topics/telemetry_status.h>

#include "mavlink_bridge_header.h"
#include "mavlink_orb_subscription.h"
#include "mavlink_stream.h"
#include "mavlink_messages.h"
#include "mavlink_mission.h"
#include "mavlink_parameters.h"
#include "mavlink_ftp.h"

enum Protocol {
	SERIAL = 0,
	UDP,
	TCP,
};

#ifdef __PX4_NUTTX
class Mavlink
#else
class Mavlink : public device::VDev
#endif
{

public:
	/**
	 * Constructor
	 */
	Mavlink();

	/**
	 * Destructor, also kills the mavlinks task.
	 */
	~Mavlink();

	/**
	* Start the mavlink task.
	 *
	 * @return		OK on success.
	 */
	static int		start(int argc, char *argv[]);

	/**
	 * Display the mavlink status.
	 */
	void			display_status();

	static int		stream_command(int argc, char *argv[]);

	static int		instance_count();

	static Mavlink		*new_instance();

	static Mavlink		*get_instance(unsigned instance);

	static Mavlink 		*get_instance_for_device(const char *device_name);

	static Mavlink 		*get_instance_for_network_port(unsigned long port);

	static int		destroy_all_instances();

	static int		get_status_all_instances();

	static bool		instance_exists(const char *device_name, Mavlink *self);

	static void		forward_message(const mavlink_message_t *msg, Mavlink *self);

	static int		get_uart_fd(unsigned index);

	int			get_uart_fd();

	/**
	 * Get the MAVLink system id.
	 *
	 * @return		The system ID of this vehicle
	 */
	int			get_system_id();

	/**
	 * Get the MAVLink component id.
	 *
	 * @return		The component ID of this vehicle
	 */
	int			get_component_id();

	const char *_device_name;

	enum MAVLINK_MODE {
		MAVLINK_MODE_NORMAL = 0,
		MAVLINK_MODE_CUSTOM,
		MAVLINK_MODE_ONBOARD,
		MAVLINK_MODE_OSD
	};

	void			set_mode(enum MAVLINK_MODE);
	enum MAVLINK_MODE	get_mode() { return _mode; }

	bool			get_hil_enabled() { return _hil_enabled; }

	bool			get_use_hil_gps() { return _use_hil_gps; }

	bool			get_forward_externalsp() { return _forward_externalsp; }

	bool			get_flow_control_enabled() { return _flow_control_enabled; }

	bool			get_forwarding_on() { return _forwarding_on; }

	/**
	 * Set the boot complete flag on all instances
	 *
	 * Setting the flag unblocks parameter transmissions, which are gated
	 * beforehand to ensure that the system is fully initialized.
	 */
	static void		set_boot_complete() { _boot_complete = true; }

	/**
	 * Get the free space in the transmit buffer
	 *
	 * @return free space in the UART TX buffer
	 */
	unsigned		get_free_tx_buf();

	static int		start_helper(int argc, char *argv[]);

	/**
	 * Handle parameter related messages.
	 */
	void			mavlink_pm_message_handler(const mavlink_channel_t chan, const mavlink_message_t *msg);

	void			get_mavlink_mode_and_state(struct vehicle_status_s *status, struct position_setpoint_triplet_s *pos_sp_triplet, uint8_t *mavlink_state, uint8_t *mavlink_base_mode, uint32_t *mavlink_custom_mode);

	/**
	 * Enable / disable Hardware in the Loop simulation mode.
	 *
	 * @param hil_enabled	The new HIL enable/disable state.
	 * @return		OK if the HIL state changed, ERROR if the
	 *			requested change could not be made or was
	 *			redundant.
	 */
	int			set_hil_enabled(bool hil_enabled);

	/**
	 * Set manual input generation mode
	 *
	 * Set to true to generate RC_INPUT messages on the system bus from
	 * MAVLink messages.
	 *
	 * @param generation_enabled If set to true, generate RC_INPUT messages
	 */
	void			set_manual_input_mode_generation(bool generation_enabled) { _generate_rc = generation_enabled; }

	/**
	 * Set communication protocol for this mavlink instance
	 */
	void 		set_protocol(Protocol p) {_protocol = p;};

	/**
	 * Get the manual input generation mode
	 *
	 * @return true if manual inputs should generate RC data
	 */
	bool			get_manual_input_mode_generation() { return _generate_rc; }

	void			send_message(const uint8_t msgid, const void *msg, uint8_t component_ID = 0);

	/**
	 * Resend message as is, don't change sequence number and CRC.
	 */
	void			resend_message(mavlink_message_t *msg);

	void			handle_message(const mavlink_message_t *msg);

	MavlinkOrbSubscription *add_orb_subscription(const orb_id_t topic, int instance=0);

	int			get_instance_id();

#ifndef __PX4_QURT
	/**
	 * Enable / disable hardware flow control.
	 *
	 * @param enabled	True if hardware flow control should be enabled
	 */
	int			enable_flow_control(bool enabled);
#endif

	mavlink_channel_t	get_channel();

	void			configure_stream_threadsafe(const char *stream_name, float rate);

	bool			_task_should_exit;	/**< if true, mavlink task should exit */

	int			get_mavlink_fd() { return _mavlink_fd; }

	/**
	 * Send a status text with loglevel INFO
	 *
	 * @param string the message to send (will be capped by mavlink max string length)
	 */
	void			send_statustext_info(const char *string);

	/**
	 * Send a status text with loglevel CRITICAL
	 *
	 * @param string the message to send (will be capped by mavlink max string length)
	 */
	void			send_statustext_critical(const char *string);

	/**
	 * Send a status text with loglevel EMERGENCY
	 *
	 * @param string the message to send (will be capped by mavlink max string length)
	 */
	void			send_statustext_emergency(const char *string);

	/**
	 * Send a status text with loglevel, the difference from mavlink_log_xxx() is that message sent
	 * only on this mavlink connection. Useful for reporting communication specific, not system-wide info
	 * only to client interested in it. Message will be not sent immediately but queued in buffer as
	 * for mavlink_log_xxx().
	 *
	 * @param string the message to send (will be capped by mavlink max string length)
	 * @param severity the log level
	 */
	void			send_statustext(unsigned char severity, const char *string);
	void 			send_autopilot_capabilites();

	MavlinkStream *		get_streams() const { return _streams; }

	float			get_rate_mult();

	/* Functions for waiting to start transmission until message received. */
	void			set_has_received_messages(bool received_messages) { _received_messages = received_messages; }
	bool			get_has_received_messages() { return _received_messages; }
	void			set_wait_to_transmit(bool wait) { _wait_to_transmit = wait; }
	bool			get_wait_to_transmit() { return _wait_to_transmit; }
	bool			should_transmit() { return (!_wait_to_transmit || (_wait_to_transmit && _received_messages)); }

	bool			message_buffer_write(const void *ptr, int size);

	void			lockMessageBufferMutex(void) { pthread_mutex_lock(&_message_buffer_mutex); }
	void			unlockMessageBufferMutex(void) { pthread_mutex_unlock(&_message_buffer_mutex); }

	/**
	 * Count a transmision error
	 */
	void			count_txerr();

	/**
	 * Count transmitted bytes
	 */
	void			count_txbytes(unsigned n) { _bytes_tx += n; };

	/**
	 * Count bytes not transmitted because of errors
	 */
	void			count_txerrbytes(unsigned n) { _bytes_txerr += n; };

	/**
	 * Count received bytes
	 */
	void			count_rxbytes(unsigned n) { _bytes_rx += n; };

	/**
	 * Get the receive status of this MAVLink link
	 */
	struct telemetry_status_s&	get_rx_status() { return _rstatus; }

	struct mavlink_logbuffer	*get_logbuffer() { return &_logbuffer; }

	unsigned		get_system_type() { return _system_type; }

<<<<<<< HEAD
	Protocol 		get_protocol() { return _protocol; };

	unsigned short		get_network_port() { return _network_port; }

	int 			get_socket_fd () { return _socket_fd; };
=======
	static bool		boot_complete() { return _boot_complete; }
>>>>>>> 09f6b886

protected:
	Mavlink			*next;

private:
	int			_instance_id;

	int			_mavlink_fd;
	bool			_task_running;
	static bool		_boot_complete;

	/* states */
	bool			_hil_enabled;		/**< Hardware In the Loop mode */
	bool			_generate_rc;		/**< Generate RC messages from manual input MAVLink messages */
	bool			_use_hil_gps;		/**< Accept GPS HIL messages (for example from an external motion capturing system to fake indoor gps) */
	bool			_forward_externalsp;	/**< Forward external setpoint messages to controllers directly if in offboard mode */
	bool			_is_usb_uart;		/**< Port is USB */
	bool			_wait_to_transmit;  	/**< Wait to transmit until received messages. */
	bool			_received_messages;	/**< Whether we've received valid mavlink messages. */

	unsigned		_main_loop_delay;	/**< mainloop delay, depends on data rate */

	MavlinkOrbSubscription	*_subscriptions;
	MavlinkStream		*_streams;

	MavlinkMissionManager		*_mission_manager;
	MavlinkParametersManager	*_parameters_manager;
	MavlinkFTP			*_mavlink_ftp;

	MAVLINK_MODE 		_mode;

	mavlink_channel_t	_channel;
	int32_t			_radio_id;

	struct mavlink_logbuffer _logbuffer;
	unsigned int		_total_counter;

	pthread_t		_receive_thread;

	bool			_verbose;
	bool			_forwarding_on;
	bool			_passing_on;
	bool			_ftp_on;
#ifndef __PX4_QURT
	int			_uart_fd;
#endif
	int			_baudrate;
	int			_datarate;		///< data rate for normal streams (attitude, position, etc.)
	int			_datarate_events;	///< data rate for params, waypoints, text messages
	float			_rate_mult;
	hrt_abstime		_last_hw_rate_timestamp;

	/**
	 * If the queue index is not at 0, the queue sending
	 * logic will send parameters from the current index
	 * to len - 1, the end of the param list.
	 */
	unsigned int		_mavlink_param_queue_index;

	bool			mavlink_link_termination_allowed;

	char 			*_subscribe_to_stream;
	float			_subscribe_to_stream_rate;
	bool 			_udp_initialised;

	bool			_flow_control_enabled;
	uint64_t		_last_write_success_time;
	uint64_t		_last_write_try_time;

	unsigned		_bytes_tx;
	unsigned		_bytes_txerr;
	unsigned		_bytes_rx;
	uint64_t		_bytes_timestamp;
	float			_rate_tx;
	float			_rate_txerr;
	float			_rate_rx;

#ifdef __PX4_POSIX
	struct sockaddr_in _myaddr;
	struct sockaddr_in _src_addr;

#endif
	int _socket_fd;
	Protocol	_protocol;
	unsigned short _network_port;

	struct telemetry_status_s	_rstatus;			///< receive status

	struct mavlink_message_buffer {
		int write_ptr;
		int read_ptr;
		int size;
		char *data;
	};

	mavlink_message_buffer	_message_buffer;

	pthread_mutex_t		_message_buffer_mutex;
	pthread_mutex_t		_send_mutex;

	bool			_param_initialized;
	param_t			_param_system_id;
	param_t			_param_component_id;
	param_t			_param_radio_id;
	param_t			_param_system_type;
	param_t			_param_use_hil_gps;
	param_t			_param_forward_externalsp;

	unsigned		_system_type;

	perf_counter_t		_loop_perf;			/**< loop performance counter */
	perf_counter_t		_txerr_perf;			/**< TX error counter */

	void			mavlink_update_system();

#ifndef __PX4_QURT
	int			mavlink_open_uart(int baudrate, const char *uart_name, struct termios *uart_config_original);
#endif

	static unsigned int	interval_from_rate(float rate);

	static constexpr unsigned RADIO_BUFFER_CRITICAL_LOW_PERCENTAGE = 25;
	static constexpr unsigned RADIO_BUFFER_LOW_PERCENTAGE = 35;
	static constexpr unsigned RADIO_BUFFER_HALF_PERCENTAGE = 50;

	int configure_stream(const char *stream_name, const float rate);

	/**
	 * Adjust the stream rates based on the current rate
	 *
	 * @param multiplier if greater than 1, the transmission rate will increase, if smaller than one decrease
	 */
	void adjust_stream_rates(const float multiplier);

	int message_buffer_init(int size);

	void message_buffer_destroy();

	int message_buffer_count();

	int message_buffer_is_empty();

	int message_buffer_get_ptr(void **ptr, bool *is_part);

	void message_buffer_mark_read(int n);

	void pass_message(const mavlink_message_t *msg);

	/**
	 * Update rate mult so total bitrate will be equal to _datarate.
	 */
	void update_rate_mult();

	void init_udp();

#ifdef __PX4_NUTTX
	static int	mavlink_dev_ioctl(struct file *filep, int cmd, unsigned long arg);
#else
	virtual int	ioctl(device::file_t *filp, int cmd, unsigned long arg);
#endif

	/**
	 * Main mavlink task.
	 */
	int		task_main(int argc, char *argv[]);

	/* do not allow copying this class */
	Mavlink(const Mavlink&);
	Mavlink operator=(const Mavlink&);
};<|MERGE_RESOLUTION|>--- conflicted
+++ resolved
@@ -327,15 +327,13 @@
 
 	unsigned		get_system_type() { return _system_type; }
 
-<<<<<<< HEAD
 	Protocol 		get_protocol() { return _protocol; };
 
 	unsigned short		get_network_port() { return _network_port; }
 
 	int 			get_socket_fd () { return _socket_fd; };
-=======
+
 	static bool		boot_complete() { return _boot_complete; }
->>>>>>> 09f6b886
 
 protected:
 	Mavlink			*next;
