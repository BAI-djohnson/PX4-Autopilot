/****************************************************************************
 *
 *   Copyright (C) 2012 PX4 Development Team. All rights reserved.
 *
 * Redistribution and use in source and binary forms, with or without
 * modification, are permitted provided that the following conditions
 * are met:
 *
 * 1. Redistributions of source code must retain the above copyright
 *    notice, this list of conditions and the following disclaimer.
 * 2. Redistributions in binary form must reproduce the above copyright
 *    notice, this list of conditions and the following disclaimer in
 *    the documentation and/or other materials provided with the
 *    distribution.
 * 3. Neither the name PX4 nor the names of its contributors may be
 *    used to endorse or promote products derived from this software
 *    without specific prior written permission.
 *
 * THIS SOFTWARE IS PROVIDED BY THE COPYRIGHT HOLDERS AND CONTRIBUTORS
 * "AS IS" AND ANY EXPRESS OR IMPLIED WARRANTIES, INCLUDING, BUT NOT
 * LIMITED TO, THE IMPLIED WARRANTIES OF MERCHANTABILITY AND FITNESS
 * FOR A PARTICULAR PURPOSE ARE DISCLAIMED. IN NO EVENT SHALL THE
 * COPYRIGHT OWNER OR CONTRIBUTORS BE LIABLE FOR ANY DIRECT, INDIRECT,
 * INCIDENTAL, SPECIAL, EXEMPLARY, OR CONSEQUENTIAL DAMAGES (INCLUDING,
 * BUT NOT LIMITED TO, PROCUREMENT OF SUBSTITUTE GOODS OR SERVICES; LOSS
 * OF USE, DATA, OR PROFITS; OR BUSINESS INTERRUPTION) HOWEVER CAUSED
 * AND ON ANY THEORY OF LIABILITY, WHETHER IN CONTRACT, STRICT
 * LIABILITY, OR TORT (INCLUDING NEGLIGENCE OR OTHERWISE) ARISING IN
 * ANY WAY OUT OF THE USE OF THIS SOFTWARE, EVEN IF ADVISED OF THE
 * POSSIBILITY OF SUCH DAMAGE.
 *
 ****************************************************************************/

/**
 * @file comms.c
 *
 * FMU communication for the PX4IO module.
 */

#include <nuttx/config.h>
#include <stdio.h>
#include <stdbool.h>
#include <fcntl.h>
#include <unistd.h>
#include <debug.h>
#include <stdlib.h>
#include <errno.h>
#include <string.h>
#include <poll.h>
#include <termios.h>

#include <nuttx/clock.h>

#include <drivers/drv_hrt.h>
#include <drivers/drv_pwm_output.h>
#include <systemlib/hx_stream.h>
#include <systemlib/perf_counter.h>

#define DEBUG
#include "px4io.h"

#define FMU_MIN_REPORT_INTERVAL	  5000	/*  5ms */
#define FMU_MAX_REPORT_INTERVAL	100000	/* 100ms */

int frame_rx;
int frame_bad;

static int			fmu_fd;
static hx_stream_t		stream;
static struct px4io_report	report;

static void			comms_handle_frame(void *arg, const void *buffer, size_t length);

static void
comms_init(void)
{
	/* initialise the FMU interface */
	fmu_fd = open("/dev/ttyS1", O_RDWR);
	stream = hx_stream_init(fmu_fd, comms_handle_frame, NULL);

	/* default state in the report to FMU */
	report.i2f_magic = I2F_MAGIC;

	struct termios t;

	/* 115200bps, no parity, one stop bit */
	tcgetattr(fmu_fd, &t);
	cfsetspeed(&t, 115200);
	t.c_cflag &= ~(CSTOPB | PARENB);
	tcsetattr(fmu_fd, TCSANOW, &t);
}

void
comms_main(void)
{
	comms_init();

	struct pollfd fds;
	fds.fd = fmu_fd;
	fds.events = POLLIN;
	debug("FMU: ready");

	for (;;) {
		/* wait for serial data, but no more than 10ms */
		poll(&fds, 1, 10);

		/*
		 * Pull bytes from FMU and feed them to the HX engine.
		 * Limit the number of bytes we actually process on any one iteration.
		 */
		if (fds.revents & POLLIN) {
			char buf[32];
			ssize_t count = read(fmu_fd, buf, sizeof(buf));

			for (int i = 0; i < count; i++)
				hx_stream_rx(stream, buf[i]);
		}

		/*
		 * Decide if it's time to send an update to the FMU.
		 */
		static hrt_abstime last_report_time;
		hrt_abstime now, delta;

		/* should we send a report to the FMU? */
		now = hrt_absolute_time();
		delta = now - last_report_time;

		if ((delta > FMU_MIN_REPORT_INTERVAL) &&
		    (system_state.fmu_report_due || (delta > FMU_MAX_REPORT_INTERVAL))) {

			system_state.fmu_report_due = false;
			last_report_time = now;

			/* populate the report */
			for (unsigned i = 0; i < system_state.rc_channels; i++) {
				report.rc_channel[i] = system_state.rc_channel_data[i];
<<<<<<< HEAD
=======
			}
>>>>>>> 62a95bf8

			report.channel_count = system_state.rc_channels;
			report.armed = system_state.armed;

			/* and send it */
			hx_stream_send(stream, &report, sizeof(report));
		}
	}
}

static void
comms_handle_config(const void *buffer, size_t length)
{
	const struct px4io_config *cfg = (struct px4io_config *)buffer;

	if (length != sizeof(*cfg)) {
		frame_bad++;
		return;
	}

	frame_rx++;
}

static void
comms_handle_command(const void *buffer, size_t length)
{
	const struct px4io_command *cmd = (struct px4io_command *)buffer;

	if (length != sizeof(*cmd)) {
		frame_bad++;
		return;
	}

	frame_rx++;
	irqstate_t flags = irqsave();

	/* fetch new PWM output values */
	for (unsigned i = 0; i < PX4IO_OUTPUT_CHANNELS; i++) {
		system_state.fmu_channel_data[i] = cmd->servo_command[i];
	}

<<<<<<< HEAD
	/* if the IO is armed and the FMU gets disarmed, the IO must also disarm */
=======
	/* if IO is armed and FMU gets disarmed, IO must also disarm */
>>>>>>> 62a95bf8
	if (system_state.arm_ok && !cmd->arm_ok) {
		system_state.armed = false;
	}

	system_state.arm_ok = cmd->arm_ok;
	system_state.vector_flight_mode_ok = cmd->vector_flight_mode_ok;
	system_state.manual_override_ok = cmd->manual_override_ok;
	system_state.mixer_fmu_available = true;
	system_state.fmu_data_received_time = hrt_absolute_time();

	/* set PWM update rate if changed (after limiting) */
	uint16_t new_servo_rate = cmd->servo_rate;

	/* reject faster than 500 Hz updates */
	if (new_servo_rate > 500) {
		new_servo_rate = 500;
	}
	/* reject slower than 50 Hz updates */
	if (new_servo_rate < 50) {
		new_servo_rate = 50;
	}
	if (system_state.servo_rate != new_servo_rate) {
		up_pwm_servo_set_rate(new_servo_rate);
		system_state.servo_rate = new_servo_rate;
	}

<<<<<<< HEAD
	/* XXX do relay changes here */
	for (unsigned i = 0; i < PX4IO_RELAY_CHANNELS; i++)
		system_state.relays[i] = cmd->relay_state[i];
=======
	/*
	 * update servo values immediately.
	 * the updates are done in addition also
	 * in the mainloop, since this function will only
	 * update with a connected FMU.
	 */
	mixer_tick();

	/* handle relay state changes here */	
	for (unsigned i = 0; i < PX4IO_RELAY_CHANNELS; i++) {
		if (system_state.relays[i] != cmd->relay_state[i]) {
			switch (i) {
			case 0:
				POWER_ACC1(cmd->relay_state[i]);
				break;
			case 1:
				POWER_ACC2(cmd->relay_state[i]);
				break;
			case 2:
				POWER_RELAY1(cmd->relay_state[i]);
				break;
			case 3:
				POWER_RELAY2(cmd->relay_state[i]);
				break;
			}
		}
	}
>>>>>>> 62a95bf8

	irqrestore(flags);
}

static void
comms_handle_frame(void *arg, const void *buffer, size_t length)
{
	const uint16_t *type = (const uint16_t *)buffer;


	/* make sure it's what we are expecting */
	if (length > 2) {
		switch (*type) {
		case F2I_MAGIC:
			comms_handle_command(buffer, length);
			break;

		case F2I_CONFIG_MAGIC:
			comms_handle_config(buffer, length);
			break;

		case F2I_MIXER_MAGIC:
			mixer_handle_text(buffer, length);
			break;

		default:
			frame_bad++;
			break;
		}
	}
}
<|MERGE_RESOLUTION|>--- conflicted
+++ resolved
@@ -135,10 +135,7 @@
 			/* populate the report */
 			for (unsigned i = 0; i < system_state.rc_channels; i++) {
 				report.rc_channel[i] = system_state.rc_channel_data[i];
-<<<<<<< HEAD
-=======
 			}
->>>>>>> 62a95bf8
 
 			report.channel_count = system_state.rc_channels;
 			report.armed = system_state.armed;
@@ -180,11 +177,7 @@
 		system_state.fmu_channel_data[i] = cmd->servo_command[i];
 	}
 
-<<<<<<< HEAD
-	/* if the IO is armed and the FMU gets disarmed, the IO must also disarm */
-=======
 	/* if IO is armed and FMU gets disarmed, IO must also disarm */
->>>>>>> 62a95bf8
 	if (system_state.arm_ok && !cmd->arm_ok) {
 		system_state.armed = false;
 	}
@@ -211,11 +204,6 @@
 		system_state.servo_rate = new_servo_rate;
 	}
 
-<<<<<<< HEAD
-	/* XXX do relay changes here */
-	for (unsigned i = 0; i < PX4IO_RELAY_CHANNELS; i++)
-		system_state.relays[i] = cmd->relay_state[i];
-=======
 	/*
 	 * update servo values immediately.
 	 * the updates are done in addition also
@@ -243,7 +231,6 @@
 			}
 		}
 	}
->>>>>>> 62a95bf8
 
 	irqrestore(flags);
 }
